import sys
import logging
import pyodbc
import importlib

from pyhocon import ConfigFactory, ConfigTree
from typing import Iterator, Union, Dict, Any
from databuilder.extractor.base_extractor import Extractor


LOGGER = logging.getLogger(__name__)


class DremioMetadataExtractor(Extractor):

    '''
    Requirements:
        pyodbc & Dremio driver
    '''

    DREMIO_USER_KEY = 'user_key'
    DREMIO_PASSWORD_KEY = 'password_key'
    DREMIO_HOST_KEY = 'host_key'
    DREMIO_PORT_KEY = 'port_key'
    DREMIO_DRIVER_KEY = 'driver_key'
    MODEL_CLASS = 'model_class'
    SQL_STATEMENT = 'sql_statement'

    DEFAULT_AUTH_USER = 'dremio_auth_user'
    DEFAULT_AUTH_PW = 'dremio_auth_pw'
    DEFAULT_HOST = 'localhost'
    DEFAULT_PORT = '31010'
    DEFAULT_DRIVER = 'DSN=Dremio Connector'
    DEFAULT_MODEL_CLASS = None
    DEFAULT_SQL_STATEMENT = None

    DEFAULT_CONFIG = ConfigFactory.from_dict({
        DREMIO_USER_KEY: DEFAULT_AUTH_USER,
        DREMIO_PASSWORD_KEY: DEFAULT_AUTH_PW,
        DREMIO_HOST_KEY: DEFAULT_HOST,
        DREMIO_PORT_KEY: DEFAULT_PORT,
        DREMIO_DRIVER_KEY: DEFAULT_DRIVER,
        MODEL_CLASS: DEFAULT_MODEL_CLASS,
        SQL_STATEMENT: DEFAULT_SQL_STATEMENT
    })

    def init(self, conf: ConfigTree) -> None:
        conf = conf.with_fallback(DremioMetadataExtractor.DEFAULT_CONFIG)
        self.__sql_stmt = conf.get_string(DremioMetadataExtractor.SQL_STATEMENT)
        self.__model_class = self.__get_model_class(conf.get(DremioMetadataExtractor.MODEL_CLASS, None))
        
        driver = conf.get_string(DremioMetadataExtractor.DREMIO_DRIVER_KEY)
        
        if sys.platform == 'linux':
            driver = f'DRIVER={driver}'
        
        self.__dremio_odbc_cursor = pyodbc.connect(
            driver,
            uid=conf.get_string(DremioMetadataExtractor.DREMIO_USER_KEY),
            pwd=conf.get_string(DremioMetadataExtractor.DREMIO_PASSWORD_KEY),
            host=conf.get_string(DremioMetadataExtractor.DREMIO_HOST_KEY),
            port=conf.get_string(DremioMetadataExtractor.DREMIO_PORT_KEY),
            autocommit=True).cursor()
        self._extract_iter: Union[None, Iterator] = None

    def extract(self) -> Any:
        if not self._extract_iter:
            self._extract_iter = self.__get_extract_iter()
        try:
            return next(self._extract_iter)
        except StopIteration:
            return None

    def get_scope(self) -> str:
        return 'extractor.dremio'

    def __get_model_class(self, model_class_name):
        if model_class_name:
            module_name, class_name = model_class_name.rsplit(".", 1)
            mod = importlib.import_module(module_name)
            return getattr(mod, class_name)

    def __get_extract_iter(self) -> Any:
        LOGGER.info('SQL for Dremio metadata: {}'.format(self.__sql_stmt))
        for record in self.__dremio_odbc_cursor.execute(self.__sql_stmt):
            result = dict(zip([c[0] for c in self.__dremio_odbc_cursor.description], record))
<<<<<<< HEAD
            yield self.__model_class(**result) if self.__model_class else result
=======
            yield self.__model_class(**result) if self.__model_class else result
>>>>>>> f35c1a2f
<|MERGE_RESOLUTION|>--- conflicted
+++ resolved
@@ -1,91 +1,87 @@
-import sys
-import logging
-import pyodbc
-import importlib
-
-from pyhocon import ConfigFactory, ConfigTree
-from typing import Iterator, Union, Dict, Any
-from databuilder.extractor.base_extractor import Extractor
-
-
-LOGGER = logging.getLogger(__name__)
-
-
-class DremioMetadataExtractor(Extractor):
-
-    '''
-    Requirements:
-        pyodbc & Dremio driver
-    '''
-
-    DREMIO_USER_KEY = 'user_key'
-    DREMIO_PASSWORD_KEY = 'password_key'
-    DREMIO_HOST_KEY = 'host_key'
-    DREMIO_PORT_KEY = 'port_key'
-    DREMIO_DRIVER_KEY = 'driver_key'
-    MODEL_CLASS = 'model_class'
-    SQL_STATEMENT = 'sql_statement'
-
-    DEFAULT_AUTH_USER = 'dremio_auth_user'
-    DEFAULT_AUTH_PW = 'dremio_auth_pw'
-    DEFAULT_HOST = 'localhost'
-    DEFAULT_PORT = '31010'
-    DEFAULT_DRIVER = 'DSN=Dremio Connector'
-    DEFAULT_MODEL_CLASS = None
-    DEFAULT_SQL_STATEMENT = None
-
-    DEFAULT_CONFIG = ConfigFactory.from_dict({
-        DREMIO_USER_KEY: DEFAULT_AUTH_USER,
-        DREMIO_PASSWORD_KEY: DEFAULT_AUTH_PW,
-        DREMIO_HOST_KEY: DEFAULT_HOST,
-        DREMIO_PORT_KEY: DEFAULT_PORT,
-        DREMIO_DRIVER_KEY: DEFAULT_DRIVER,
-        MODEL_CLASS: DEFAULT_MODEL_CLASS,
-        SQL_STATEMENT: DEFAULT_SQL_STATEMENT
-    })
-
-    def init(self, conf: ConfigTree) -> None:
-        conf = conf.with_fallback(DremioMetadataExtractor.DEFAULT_CONFIG)
-        self.__sql_stmt = conf.get_string(DremioMetadataExtractor.SQL_STATEMENT)
-        self.__model_class = self.__get_model_class(conf.get(DremioMetadataExtractor.MODEL_CLASS, None))
-        
-        driver = conf.get_string(DremioMetadataExtractor.DREMIO_DRIVER_KEY)
-        
-        if sys.platform == 'linux':
-            driver = f'DRIVER={driver}'
-        
-        self.__dremio_odbc_cursor = pyodbc.connect(
-            driver,
-            uid=conf.get_string(DremioMetadataExtractor.DREMIO_USER_KEY),
-            pwd=conf.get_string(DremioMetadataExtractor.DREMIO_PASSWORD_KEY),
-            host=conf.get_string(DremioMetadataExtractor.DREMIO_HOST_KEY),
-            port=conf.get_string(DremioMetadataExtractor.DREMIO_PORT_KEY),
-            autocommit=True).cursor()
-        self._extract_iter: Union[None, Iterator] = None
-
-    def extract(self) -> Any:
-        if not self._extract_iter:
-            self._extract_iter = self.__get_extract_iter()
-        try:
-            return next(self._extract_iter)
-        except StopIteration:
-            return None
-
-    def get_scope(self) -> str:
-        return 'extractor.dremio'
-
-    def __get_model_class(self, model_class_name):
-        if model_class_name:
-            module_name, class_name = model_class_name.rsplit(".", 1)
-            mod = importlib.import_module(module_name)
-            return getattr(mod, class_name)
-
-    def __get_extract_iter(self) -> Any:
-        LOGGER.info('SQL for Dremio metadata: {}'.format(self.__sql_stmt))
-        for record in self.__dremio_odbc_cursor.execute(self.__sql_stmt):
+import sys
+import logging
+import pyodbc
+import importlib
+
+from pyhocon import ConfigFactory, ConfigTree
+from typing import Iterator, Union, Dict, Any
+from databuilder.extractor.base_extractor import Extractor
+
+
+LOGGER = logging.getLogger(__name__)
+
+
+class DremioMetadataExtractor(Extractor):
+
+    '''
+    Requirements:
+        pyodbc & Dremio driver
+    '''
+
+    DREMIO_USER_KEY = 'user_key'
+    DREMIO_PASSWORD_KEY = 'password_key'
+    DREMIO_HOST_KEY = 'host_key'
+    DREMIO_PORT_KEY = 'port_key'
+    DREMIO_DRIVER_KEY = 'driver_key'
+    MODEL_CLASS = 'model_class'
+    SQL_STATEMENT = 'sql_statement'
+
+    DEFAULT_AUTH_USER = 'dremio_auth_user'
+    DEFAULT_AUTH_PW = 'dremio_auth_pw'
+    DEFAULT_HOST = 'localhost'
+    DEFAULT_PORT = '31010'
+    DEFAULT_DRIVER = 'DSN=Dremio Connector'
+    DEFAULT_MODEL_CLASS = None
+    DEFAULT_SQL_STATEMENT = None
+
+    DEFAULT_CONFIG = ConfigFactory.from_dict({
+        DREMIO_USER_KEY: DEFAULT_AUTH_USER,
+        DREMIO_PASSWORD_KEY: DEFAULT_AUTH_PW,
+        DREMIO_HOST_KEY: DEFAULT_HOST,
+        DREMIO_PORT_KEY: DEFAULT_PORT,
+        DREMIO_DRIVER_KEY: DEFAULT_DRIVER,
+        MODEL_CLASS: DEFAULT_MODEL_CLASS,
+        SQL_STATEMENT: DEFAULT_SQL_STATEMENT
+    })
+
+    def init(self, conf: ConfigTree) -> None:
+        conf = conf.with_fallback(DremioMetadataExtractor.DEFAULT_CONFIG)
+        self.__sql_stmt = conf.get_string(DremioMetadataExtractor.SQL_STATEMENT)
+        self.__model_class = self.__get_model_class(conf.get(DremioMetadataExtractor.MODEL_CLASS, None))
+        
+        driver = conf.get_string(DremioMetadataExtractor.DREMIO_DRIVER_KEY)
+        
+        if sys.platform == 'linux':
+            driver = f'DRIVER={driver}'
+        
+        self.__dremio_odbc_cursor = pyodbc.connect(
+            driver,
+            uid=conf.get_string(DremioMetadataExtractor.DREMIO_USER_KEY),
+            pwd=conf.get_string(DremioMetadataExtractor.DREMIO_PASSWORD_KEY),
+            host=conf.get_string(DremioMetadataExtractor.DREMIO_HOST_KEY),
+            port=conf.get_string(DremioMetadataExtractor.DREMIO_PORT_KEY),
+            autocommit=True).cursor()
+        self._extract_iter: Union[None, Iterator] = None
+
+    def extract(self) -> Any:
+        if not self._extract_iter:
+            self._extract_iter = self.__get_extract_iter()
+        try:
+            return next(self._extract_iter)
+        except StopIteration:
+            return None
+
+    def get_scope(self) -> str:
+        return 'extractor.dremio'
+
+    def __get_model_class(self, model_class_name):
+        if model_class_name:
+            module_name, class_name = model_class_name.rsplit(".", 1)
+            mod = importlib.import_module(module_name)
+            return getattr(mod, class_name)
+
+    def __get_extract_iter(self) -> Any:
+        LOGGER.info('SQL for Dremio metadata: {}'.format(self.__sql_stmt))
+        for record in self.__dremio_odbc_cursor.execute(self.__sql_stmt):
             result = dict(zip([c[0] for c in self.__dremio_odbc_cursor.description], record))
-<<<<<<< HEAD
-            yield self.__model_class(**result) if self.__model_class else result
-=======
-            yield self.__model_class(**result) if self.__model_class else result
->>>>>>> f35c1a2f
+            yield self.__model_class(**result) if self.__model_class else result